# See the OWNERS_ALIASES docs at https://go.k8s.io/owners

aliases:

  ci-approvers:

  api-machinery-approvers:
    - FillZpp

  scheduler-approvers:

  slo-controller-approvers:
    - zwzhang0107

  koordlet-approvers:
<<<<<<< HEAD
    - saintube
=======
    - zwzhang0107
>>>>>>> 935f559f

  descheduler-approvers:
    - FillZpp

  runtime-proxy-approvers:
    - honpey

  webhook-approvers:
    - FillZpp<|MERGE_RESOLUTION|>--- conflicted
+++ resolved
@@ -13,11 +13,8 @@
     - zwzhang0107
 
   koordlet-approvers:
-<<<<<<< HEAD
     - saintube
-=======
     - zwzhang0107
->>>>>>> 935f559f
 
   descheduler-approvers:
     - FillZpp
