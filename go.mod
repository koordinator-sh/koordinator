--- conflicted
+++ resolved
@@ -36,11 +36,7 @@
 	go.uber.org/atomic v1.11.0
 	go.uber.org/multierr v1.6.0
 	golang.org/x/crypto v0.14.0
-<<<<<<< HEAD
 	golang.org/x/net v0.17.0
-=======
-	golang.org/x/net v0.16.0
->>>>>>> c70f4103
 	golang.org/x/sys v0.13.0
 	golang.org/x/time v0.0.0-20220920022843-2ce7c2934d45
 	google.golang.org/grpc v1.51.0
@@ -210,17 +206,10 @@
 	go.uber.org/zap v1.19.1 // indirect
 	golang.org/x/mod v0.13.0 // indirect
 	golang.org/x/oauth2 v0.0.0-20220909003341-f21342109be1 // indirect
-<<<<<<< HEAD
-	golang.org/x/sync v0.3.0 // indirect
-	golang.org/x/term v0.13.0 // indirect
-	golang.org/x/text v0.13.0 // indirect
-	golang.org/x/tools v0.11.0 // indirect
-=======
 	golang.org/x/sync v0.4.0 // indirect
 	golang.org/x/term v0.13.0 // indirect
 	golang.org/x/text v0.13.0 // indirect
 	golang.org/x/tools v0.14.0 // indirect
->>>>>>> c70f4103
 	golang.org/x/xerrors v0.0.0-20220907171357-04be3eba64a2 // indirect
 	gomodules.xyz/jsonpatch/v2 v2.2.0 // indirect
 	google.golang.org/api v0.96.0 // indirect
