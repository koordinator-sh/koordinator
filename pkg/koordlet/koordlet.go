--- conflicted
+++ resolved
@@ -195,9 +195,7 @@
 		}
 	}()
 
-<<<<<<< HEAD
-	klog.V(1).Info("Start daemon successfully")
-=======
+
 	go func() {
 		if err := d.pleg.Run(stopCh); err != nil {
 			klog.Errorf("Unable to run the pleg: ", err)
@@ -206,7 +204,6 @@
 	}()
 
 	klog.Info("Start daemon successfully")
->>>>>>> 6e0d88fa
 	<-stopCh
-	klog.V(1).Info("Shutting down daemon")
+	klog.Info("Shutting down daemon")
 }