--- conflicted
+++ resolved
@@ -91,42 +91,7 @@
 	predictServer := prediction.NewPeakPredictServer(config.PredictionConf)
 	predictorFactory := prediction.NewPredictorFactory(predictServer, config.PredictionConf.PredictionColdStartDuration)
 
-<<<<<<< HEAD
 	statesInformer := statesinformerimpl.NewStatesInformer(config.StatesInformerConf, kubeClient, crdClient, topologyClient, metricCache, nodeName, schedulingClient, predictorFactory)
-
-	// setup cgroup path formatter from cgroup driver type
-	var detectCgroupDriver system.CgroupDriverType
-	if pollErr := wait.PollImmediate(time.Second*10, time.Minute, func() (bool, error) {
-		driver := system.GuessCgroupDriverFromCgroupName()
-		if driver.Validate() {
-			detectCgroupDriver = driver
-			return true, nil
-		}
-		klog.Infof("can not detect cgroup driver from 'kubepods' cgroup name")
-
-		node, err := kubeClient.CoreV1().Nodes().Get(context.TODO(), nodeName, v1.GetOptions{})
-		if err != nil || node == nil {
-			klog.Errorf("Can't get node, err: %v", err)
-			return false, nil
-		}
-
-		port := int(node.Status.DaemonEndpoints.KubeletEndpoint.Port)
-		if driver, err := system.GuessCgroupDriverFromKubeletPort(port); err == nil && driver.Validate() {
-			detectCgroupDriver = driver
-			return true, nil
-		} else {
-			klog.Errorf("guess kubelet cgroup driver failed, retry...: %v", err)
-			return false, nil
-		}
-	}); pollErr != nil {
-		return nil, fmt.Errorf("can not detect kubelet cgroup driver: %v", pollErr)
-	}
-	system.SetupCgroupPathFormatter(detectCgroupDriver)
-	klog.Infof("Node %s use '%s' as cgroup driver", nodeName, string(detectCgroupDriver))
-
-=======
-	statesInformer := statesinformerimpl.NewStatesInformer(config.StatesInformerConf, kubeClient, crdClient, topologyClient, metricCache, nodeName, schedulingClient)
->>>>>>> 28c19253
 	collectorService := metricsadvisor.NewMetricAdvisor(config.CollectorConf, statesInformer, metricCache)
 
 	evictVersion, err := util.FindSupportedEvictVersion(kubeClient)
