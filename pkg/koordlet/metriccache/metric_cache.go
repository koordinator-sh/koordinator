--- conflicted
+++ resolved
@@ -64,11 +64,6 @@
 	TSDBStorage
 	KVStorage
 	GetBECPUResourceMetric(param *QueryParam) BECPUResourceQueryResult
-<<<<<<< HEAD
-=======
-	InsertNodeCPUInfo(info *NodeCPUInfo) error
-	InsertNodeLocalStorageInfo(info *NodeLocalStorageInfo) error
->>>>>>> f833fd9d
 	InsertBECPUResourceMetric(t time.Time, metric *BECPUResourceMetric) error
 }
 
@@ -156,140 +151,6 @@
 	return result
 }
 
-<<<<<<< HEAD
-=======
-func (m *metricCache) GetNodeCPUInfo(param *QueryParam) (*NodeCPUInfo, error) {
-	// get node cpu info from the rawRecordTable
-	if param == nil {
-		return nil, fmt.Errorf("node cpu info query parameters are illegal %v", param)
-	}
-
-	info := &NodeCPUInfo{}
-	record, err := m.db.GetRawRecord(NodeCPUInfoRecordType)
-	if err != nil {
-		if err == gorm.ErrRecordNotFound {
-			return info, nil
-		}
-		return nil, fmt.Errorf("get node cpu info failed, query params %v, err %v", param, err)
-	}
-
-	if err := json.Unmarshal([]byte(record.RecordStr), info); err != nil {
-		return nil, fmt.Errorf("get node cpu info failed, parse recordStr %v, err %v", record.RecordStr, err)
-	}
-
-	return info, nil
-}
-
-func (m *metricCache) GetNodeLocalStorageInfo(param *QueryParam) (*NodeLocalStorageInfo, error) {
-	// get node local storage info from the rawRecordTable
-	if param == nil {
-		return nil, fmt.Errorf("node local storage info query parameters are illegal %v", param)
-	}
-
-	info := &NodeLocalStorageInfo{}
-	record, err := m.db.GetRawRecord(NodeLocalStorageInfoRecordType)
-	if err != nil {
-		if err == gorm.ErrRecordNotFound {
-			return info, nil
-		}
-		return nil, fmt.Errorf("get node local storage info failed, query params %v, err %v", param, err)
-	}
-
-	if err := json.Unmarshal([]byte(record.RecordStr), info); err != nil {
-		return nil, fmt.Errorf("get node local storage info failed, parse recordStr %v, err %v", record.RecordStr, err)
-	}
-
-	return info, nil
-}
-
-func (m *metricCache) GetPodThrottledMetric(podUID *string, param *QueryParam) PodThrottledQueryResult {
-	result := PodThrottledQueryResult{}
-	if param == nil || param.Start == nil || param.End == nil {
-		result.Error = fmt.Errorf("GetPodThrottledMetric %v query parameters are illegal %v", podUID, param)
-		return result
-	}
-	metrics, err := m.db.GetPodThrottledMetric(podUID, param.Start, param.End)
-	if err != nil {
-		result.Error = fmt.Errorf("GetPodThrottledMetric %v failed, query params %v, error %v", podUID, param, err)
-		return result
-	}
-	if len(metrics) == 0 {
-		result.Error = fmt.Errorf("GetPodThrottledMetric %v failed, query params %v, error %v", podUID, param, err)
-		return result
-	}
-
-	aggregateFunc := getAggregateFunc(param.Aggregate)
-	throttledRatio, err := aggregateFunc(metrics, AggregateParam{
-		ValueFieldName: "CPUThrottledRatio", TimeFieldName: "Timestamp"})
-	if err != nil {
-		result.Error = fmt.Errorf("GetPodThrottledMetric %v aggregate CPUUsedCores failed, metrics %v, error %v",
-			podUID, metrics, err)
-		return result
-	}
-
-	count, err := count(metrics)
-	if err != nil {
-		result.Error = fmt.Errorf("GetPodThrottledMetric %v aggregate CPUUsedCores failed, metrics %v, error %v",
-			podUID, metrics, err)
-		return result
-	}
-
-	result.AggregateInfo = &AggregateInfo{MetricsCount: int64(count)}
-	result.Metric = &PodThrottledMetric{
-		PodUID: *podUID,
-		CPUThrottledMetric: &CPUThrottledMetric{
-			ThrottledRatio: throttledRatio,
-		},
-	}
-	return result
-}
-
-func (m *metricCache) GetContainerThrottledMetric(containerID *string, param *QueryParam) ContainerThrottledQueryResult {
-	result := ContainerThrottledQueryResult{}
-	if param == nil || param.Start == nil || param.End == nil {
-		result.Error = fmt.Errorf("GetContainerThrottledMetric %v query parameters are illegal %v",
-			containerID, param)
-		return result
-	}
-	metrics, err := m.db.GetContainerThrottledMetric(containerID, param.Start, param.End)
-	if err != nil {
-		result.Error = fmt.Errorf("GetContainerThrottledMetric %v failed, query params %v, error %v",
-			containerID, param, err)
-		return result
-	}
-	if len(metrics) == 0 {
-		result.Error = fmt.Errorf("GetContainerThrottledMetric %v failed, query params %v, error %v",
-			containerID, param, err)
-		return result
-	}
-
-	aggregateFunc := getAggregateFunc(param.Aggregate)
-	throttledRatio, err := aggregateFunc(metrics, AggregateParam{
-		ValueFieldName: "CPUThrottledRatio", TimeFieldName: "Timestamp"})
-	if err != nil {
-		result.Error = fmt.Errorf("GetContainerThrottledMetric %v aggregate CPUUsedCores failed, metrics %v, error %v",
-			containerID, metrics, err)
-		return result
-	}
-
-	count, err := count(metrics)
-	if err != nil {
-		result.Error = fmt.Errorf("GetContainerThrottledMetric %v aggregate CPUUsedCores failed, metrics %v, error %v",
-			containerID, metrics, err)
-		return result
-	}
-
-	result.AggregateInfo = &AggregateInfo{MetricsCount: int64(count)}
-	result.Metric = &ContainerThrottledMetric{
-		ContainerID: *containerID,
-		CPUThrottledMetric: &CPUThrottledMetric{
-			ThrottledRatio: throttledRatio,
-		},
-	}
-	return result
-}
-
->>>>>>> f833fd9d
 func (m *metricCache) InsertBECPUResourceMetric(t time.Time, metric *BECPUResourceMetric) error {
 	dbItem := &beCPUResourceMetric{
 		CPUUsedCores:    float64(metric.CPUUsed.MilliValue()) / 1000,
@@ -300,99 +161,6 @@
 	return m.db.InsertBECPUResourceMetric(dbItem)
 }
 
-<<<<<<< HEAD
-=======
-func (m *metricCache) InsertNodeCPUInfo(info *NodeCPUInfo) error {
-	infoBytes, err := json.Marshal(info)
-	if err != nil {
-		return err
-	}
-
-	record := &rawRecord{
-		RecordType: NodeCPUInfoRecordType,
-		RecordStr:  string(infoBytes),
-	}
-
-	return m.db.InsertRawRecord(record)
-}
-
-func (m *metricCache) InsertNodeLocalStorageInfo(info *NodeLocalStorageInfo) error {
-	infoBytes, err := json.Marshal(info)
-	if err != nil {
-		return err
-	}
-
-	record := &rawRecord{
-		RecordType: NodeLocalStorageInfoRecordType,
-		RecordStr:  string(infoBytes),
-	}
-
-	return m.db.InsertRawRecord(record)
-}
-
-func (m *metricCache) InsertPodThrottledMetrics(t time.Time, metric *PodThrottledMetric) error {
-	dbItem := &podThrottledMetric{
-		PodUID:            metric.PodUID,
-		CPUThrottledRatio: metric.CPUThrottledMetric.ThrottledRatio,
-		Timestamp:         t,
-	}
-	return m.db.InsertPodThrottledMetric(dbItem)
-}
-
-func (m *metricCache) InsertContainerThrottledMetrics(t time.Time, metric *ContainerThrottledMetric) error {
-	dbItem := &containerThrottledMetric{
-		ContainerID:       metric.ContainerID,
-		CPUThrottledRatio: metric.CPUThrottledMetric.ThrottledRatio,
-		Timestamp:         t,
-	}
-	return m.db.InsertContainerThrottledMetric(dbItem)
-}
-
-func (m *metricCache) aggregateGPUUsages(gpuResourceMetricsByTime [][]gpuResourceMetric, aggregateFunc AggregationFunc) ([]GPUMetric, error) {
-	if len(gpuResourceMetricsByTime) == 0 {
-		return nil, nil
-	}
-	deviceCount := len(gpuResourceMetricsByTime[0])
-	// keep order by device minor.
-	gpuUsageByDevice := make([][]gpuResourceMetric, deviceCount)
-	for _, deviceMetrics := range gpuResourceMetricsByTime {
-		if len(deviceMetrics) != deviceCount {
-			return nil, fmt.Errorf("aggregateGPUUsages %v error: inconsistent time series dimensions, deviceCount %d", deviceMetrics, deviceCount)
-		}
-		for devIdx, m := range deviceMetrics {
-			gpuUsageByDevice[devIdx] = append(gpuUsageByDevice[devIdx], m)
-		}
-	}
-
-	metrics := make([]GPUMetric, 0)
-	for _, v := range gpuUsageByDevice {
-		if len(v) == 0 {
-			continue
-		}
-		smutil, err := aggregateFunc(v, AggregateParam{ValueFieldName: "SMUtil", TimeFieldName: "Timestamp"})
-		if err != nil {
-			return nil, err
-		}
-
-		memoryUsed, err := aggregateFunc(v, AggregateParam{ValueFieldName: "MemoryUsed", TimeFieldName: "Timestamp"})
-		if err != nil {
-			return nil, err
-		}
-
-		g := GPUMetric{
-			DeviceUUID:  v[len(v)-1].DeviceUUID,
-			Minor:       v[len(v)-1].Minor,
-			SMUtil:      uint32(smutil),
-			MemoryUsed:  *resource.NewQuantity(int64(memoryUsed), resource.BinarySI),
-			MemoryTotal: *resource.NewQuantity(int64(v[len(v)-1].MemoryTotal), resource.BinarySI),
-		}
-		metrics = append(metrics, g)
-	}
-
-	return metrics, nil
-}
-
->>>>>>> f833fd9d
 func (m *metricCache) recycleDB() {
 	now := time.Now()
 	oldTime := time.Unix(0, 0)
@@ -404,30 +172,6 @@
 	// raw records do not need to cleanup
 	beCPUResCount, _ := m.db.CountBECPUResourceMetric()
 	klog.V(4).Infof("expired metric data before %v has been recycled, remaining in db size: "+
-<<<<<<< HEAD
 		"beCPUResCount=%v",
 		expiredTime, beCPUResCount)
-=======
-		"nodeResCount=%v, podResCount=%v, containerResCount=%v, beCPUResCount=%v, podThrottledResCount=%v, "+
-		"containerThrottledResCount=%v, containerCPIResCount=%v, containerPSIResCount=%v, podPSIResCount=%v",
-		expiredTime, nodeResCount, podResCount, containerResCount, beCPUResCount, podThrottledResCount,
-		containerThrottledResCount, containerCPIResCount, containerPSIResCount, podPSIResCount)
-}
-
-type CPIMetric struct {
-	Cycles       uint64
-	Instructions uint64
-}
-
-type PSIMetric struct {
-	SomeCPUAvg10 float64
-	SomeMemAvg10 float64
-	SomeIOAvg10  float64
-
-	FullCPUAvg10 float64
-	FullMemAvg10 float64
-	FullIOAvg10  float64
-
-	CPUFullSupported bool
->>>>>>> f833fd9d
 }