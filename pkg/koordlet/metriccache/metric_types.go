--- conflicted
+++ resolved
@@ -101,20 +101,15 @@
 
 // MetricPropertiesFunc is a collection of functions generating metric property k-v, for metric sample generation and query
 var MetricPropertiesFunc = struct {
-	Pod          func(string) map[MetricProperty]string
-<<<<<<< HEAD
-	Container    func(string) map[MetricProperty]string
-	GPU          func(string, string) map[MetricProperty]string
-	PodContainer func(string, string) map[MetricProperty]string
-	ContainerCPI func(string, string, string) map[MetricProperty]string
-	PodPSI       func(string, string, string, string) map[MetricProperty]string
-	ContainerPSI func(string, string, string, string, string) map[MetricProperty]string
-=======
-	PodGPU       func(string, string, string) map[MetricProperty]string
-	Container    func(string) map[MetricProperty]string
-	ContainerGPU func(string, string, string) map[MetricProperty]string
-	GPU          func(string, string) map[MetricProperty]string
->>>>>>> db67e646
+	Pod                 func(string) map[MetricProperty]string
+	Container           func(string) map[MetricProperty]string
+	GPU                 func(string, string) map[MetricProperty]string
+	PSICPUFullSupported func(string, string) map[MetricProperty]string
+	ContainerCPI        func(string, string, string) map[MetricProperty]string
+	PodPSI              func(string, string, string, string) map[MetricProperty]string
+	ContainerPSI        func(string, string, string, string, string) map[MetricProperty]string
+	PodGPU              func(string, string, string) map[MetricProperty]string
+	ContainerGPU        func(string, string, string) map[MetricProperty]string
 }{
 	Pod: func(podUID string) map[MetricProperty]string {
 		return map[MetricProperty]string{MetricPropertyPodUID: podUID}
@@ -139,17 +134,17 @@
 	GPU: func(minor, uuid string) map[MetricProperty]string {
 		return map[MetricProperty]string{MetricPropertyGPUMinor: minor, MetricPropertyGPUDeviceUUID: uuid}
 	},
-	PodContainer: func(podUID, containerID string) map[MetricProperty]string {
+	PSICPUFullSupported: func(podUID, containerID string) map[MetricProperty]string {
 		return map[MetricProperty]string{MetricPropertyPodUID: podUID, MetricPropertyContainerID: containerID}
 	},
-	ContainerCPI: func(podUID, containerID, cPIResource string) map[MetricProperty]string {
-		return map[MetricProperty]string{MetricPropertyPodUID: podUID, MetricPropertyContainerID: containerID, MetricPropertyCPIResource: cPIResource}
-	},
-	PodPSI: func(podUID, pSIResource, pSIPrecision, pSIDegree string) map[MetricProperty]string {
-		return map[MetricProperty]string{MetricPropertyPodUID: podUID, MetricPropertyPSIResource: pSIResource, MetricPropertyPSIPrecision: pSIPrecision, MetricPropertyPSIDegree: pSIDegree}
-	},
-	ContainerPSI: func(podUID, containerID, pSIResource, pSIPrecision, pSIDegree string) map[MetricProperty]string {
-		return map[MetricProperty]string{MetricPropertyPodUID: podUID, MetricPropertyContainerID: containerID, MetricPropertyPSIResource: pSIResource, MetricPropertyPSIPrecision: pSIPrecision, MetricPropertyPSIDegree: pSIDegree}
+	ContainerCPI: func(podUID, containerID, cpiResource string) map[MetricProperty]string {
+		return map[MetricProperty]string{MetricPropertyPodUID: podUID, MetricPropertyContainerID: containerID, MetricPropertyCPIResource: cpiResource}
+	},
+	PodPSI: func(podUID, psiResource, psiPrecision, psiDegree string) map[MetricProperty]string {
+		return map[MetricProperty]string{MetricPropertyPodUID: podUID, MetricPropertyPSIResource: psiResource, MetricPropertyPSIPrecision: psiPrecision, MetricPropertyPSIDegree: psiDegree}
+	},
+	ContainerPSI: func(podUID, containerID, psiResource, psiPrecision, psiDegree string) map[MetricProperty]string {
+		return map[MetricProperty]string{MetricPropertyPodUID: podUID, MetricPropertyContainerID: containerID, MetricPropertyPSIResource: psiResource, MetricPropertyPSIPrecision: psiPrecision, MetricPropertyPSIDegree: psiDegree}
 	},
 }
 
