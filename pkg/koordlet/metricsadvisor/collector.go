/*
Copyright 2022 The Koordinator Authors.

Licensed under the Apache License, Version 2.0 (the "License");
you may not use this file except in compliance with the License.
You may obtain a copy of the License at

    http://www.apache.org/licenses/LICENSE-2.0

Unless required by applicable law or agreed to in writing, software
distributed under the License is distributed on an "AS IS" BASIS,
WITHOUT WARRANTIES OR CONDITIONS OF ANY KIND, either express or implied.
See the License for the specific language governing permissions and
limitations under the License.
*/

package metricsadvisor

import (
	"fmt"
	"os/exec"
	"strconv"
	"strings"
	"sync"
	"time"

	corev1 "k8s.io/api/core/v1"
	"k8s.io/apimachinery/pkg/api/resource"
	utilruntime "k8s.io/apimachinery/pkg/util/runtime"
	"k8s.io/apimachinery/pkg/util/wait"
	"k8s.io/klog/v2"

	"github.com/koordinator-sh/koordinator/pkg/koordlet/metriccache"
	"github.com/koordinator-sh/koordinator/pkg/koordlet/metrics"
	"github.com/koordinator-sh/koordinator/pkg/koordlet/statesinformer"
	"github.com/koordinator-sh/koordinator/pkg/koordlet/util"
	sysutil "github.com/koordinator-sh/koordinator/pkg/koordlet/util/system"
)

const (
	cleanupInterval     = 600 * time.Second
	contextExpiredRatio = 20
)

var (
	// jiffies is the duration unit of CPU stats
	jiffies = float64(10 * time.Millisecond)

	localCPUInfoGetter = util.GetLocalCPUInfo
)

type Collector interface {
	Run(stopCh <-chan struct{}) error
	HasSynced() bool
}

type contextRecord struct {
	cpuTick uint64
	ts      time.Time
}

type collectContext struct {
	// record latest cpu stat for calculate resource used
	// lastBeCPUStat contextRecord
	lastNodeCPUStat      contextRecord
	lastPodCPUStat       sync.Map
	lastContainerCPUStat sync.Map

	lastPodCPUThrottled       sync.Map
	lastContainerCPUThrottled sync.Map
}

func newCollectContext() *collectContext {
	return &collectContext{
		lastPodCPUStat:            sync.Map{},
		lastContainerCPUStat:      sync.Map{},
		lastPodCPUThrottled:       sync.Map{},
		lastContainerCPUThrottled: sync.Map{},
	}
}

type collector struct {
	config      *Config
	metaService statesinformer.StatesInformer
	metricCache metriccache.MetricCache
	context     *collectContext
	state       *collectState
}

func NewCollector(cfg *Config, metaService statesinformer.StatesInformer, metricCache metriccache.MetricCache) Collector {
	c := &collector{
		config:      cfg,
		metaService: metaService,
		metricCache: metricCache,
		context:     newCollectContext(),
		state:       newCollectState(),
	}
	if c.config == nil {
		c.config = NewDefaultConfig()
	}
	return c
}

func (c *collector) HasSynced() bool {
	return c.state.HasSynced()
}

func (c *collector) Run(stopCh <-chan struct{}) error {
	defer utilruntime.HandleCrash()
	klog.Info("Starting collector for NodeMetric")
	defer klog.Info("shutting down daemon")
	if c.config.CollectResUsedIntervalSeconds <= 0 {
		klog.Infof("CollectResUsedIntervalSeconds is %v, metric collector is disabled",
			c.config.CollectResUsedIntervalSeconds)
		return nil
	}

	// $ getconf CLK_TCK > jiffies
	if err := initJiffies(); err != nil {
		klog.Errorf("failed to get CLK_TCK, err: %s", err)
		return err
	}

	go wait.Until(func() {
		c.collectNodeResUsed()
		c.collectPodResUsed()
		c.collectPodThrottledInfo()
	}, time.Duration(c.config.CollectResUsedIntervalSeconds)*time.Second, stopCh)

	go wait.Until(c.collectNodeCPUInfo, time.Duration(c.config.CollectNodeCPUInfoIntervalSeconds)*time.Second, stopCh)

	go wait.Until(c.cleanupContext, cleanupInterval, stopCh)

	klog.Info("Starting successfully")
	<-stopCh
	return nil
}

func initJiffies() error {
	// retrieve jiffies
	clkTckStdout, err := exec.Command("getconf", "CLK_TCK").Output()
	if err != nil {
		return err
	}
	clkTckStdoutStrs := strings.Split(string(clkTckStdout), "\n")
	if len(clkTckStdoutStrs) <= 0 {
		return fmt.Errorf("getconf CLK_TCK returns empty")
	}
	clkTckStdoutStr := strings.Fields(clkTckStdoutStrs[0])
	if len(clkTckStdoutStr) <= 0 {
		return fmt.Errorf("getconf CLK_TCK returns empty")
	}
	clkTck, err := strconv.Atoi(clkTckStdoutStr[0])
	if err != nil {
		return err
	}
	// clkTck (Hz)
	jiffies = float64(time.Second / time.Duration(clkTck))
	return nil
}

func (c *collector) collectNodeResUsed() {
	klog.V(6).Info("collectNodeResUsed start")
	collectTime := time.Now()
	currentCPUTick, err0 := util.GetCPUStatUsageTicks()
	memUsageValue, err1 := util.GetMemInfoUsageKB()
	if err0 != nil || err1 != nil {
		klog.Warningf("failed to collect node usage, CPU err: %s, Memory err: %s", err0, err1)
		return
	}
	lastCPUStat := c.context.lastNodeCPUStat
	c.context.lastNodeCPUStat = contextRecord{
		cpuTick: currentCPUTick,
		ts:      collectTime,
	}
	if lastCPUStat.cpuTick <= 0 {
		klog.V(6).Infof("ignore the first cpu stat collection")
		return
	}
	// 1 jiffies could be 10ms
	// NOTICE: do subtraction and division first to avoid overflow
	cpuUsageValue := float64(currentCPUTick-lastCPUStat.cpuTick) / float64(collectTime.Sub(lastCPUStat.ts)) * jiffies
	nodeMetric := metriccache.NodeResourceMetric{
		CPUUsed: metriccache.CPUMetric{
			// 1.0 CPU = 1000 Milli-CPU
			CPUUsed: *resource.NewMilliQuantity(int64(cpuUsageValue*1000), resource.DecimalSI),
		},
		MemoryUsed: metriccache.MemoryMetric{
			// 1.0 kB Memory = 1024 B
			MemoryWithoutCache: *resource.NewQuantity(memUsageValue*1024, resource.BinarySI),
		},
	}
<<<<<<< HEAD
	c.metricCache.InsertNodeResourceMetric(collectTime, &nodeMetric)

	// update collect time
	c.state.RefreshTime(nodeResUsedUpdateTime)
=======

	if err := c.metricCache.InsertNodeResourceMetric(collectTime, &nodeMetric); err != nil {
		klog.Errorf("insert node resource metric error: %v", err)
	}

>>>>>>> 771dd907
	klog.Infof("collectNodeResUsed finished %+v", nodeMetric)
}

func (c *collector) collectPodResUsed() {
	klog.V(6).Info("start collectPodResUsed")
	podMetas := c.metaService.GetAllPods()
	for _, meta := range podMetas {
		pod := meta.Pod
		uid := string(pod.UID) // types.UID
		collectTime := time.Now()
		currentCPUTick, err0 := util.GetPodCPUStatUsageTicks(meta.CgroupDir)
		memUsageValue, err1 := util.GetPodMemStatUsageBytes(meta.CgroupDir)
		if err0 != nil || err1 != nil {
			// higher verbosity for probably non-running pods
			if pod.Status.Phase != corev1.PodRunning && pod.Status.Phase != corev1.PodPending {
				klog.V(6).Infof("failed to collect non-running pod usage for %s/%s, CPU err: %s, Memory "+
					"err: %s", pod.Namespace, pod.Name, err0, err1)
			} else {
				klog.Warningf("failed to collect pod usage for %s/%s, CPU err: %s, Memory err: %s",
					pod.Namespace, pod.Name, err0, err1)
			}
			continue
		}
		lastCPUStatValue, ok := c.context.lastPodCPUStat.Load(uid)
		c.context.lastPodCPUStat.Store(uid, contextRecord{
			cpuTick: currentCPUTick,
			ts:      collectTime,
		})
		if !ok {
			klog.Infof("ignore the first cpu stat collection for pod %s/%s", pod.Namespace, pod.Name)
			continue
		}
		lastCPUStat := lastCPUStatValue.(contextRecord)
		// NOTICE: do subtraction and division first to avoid overflow
		cpuUsageValue := float64(currentCPUTick-lastCPUStat.cpuTick) / float64(collectTime.Sub(lastCPUStat.ts)) * jiffies
		podMetric := metriccache.PodResourceMetric{
			PodUID: uid,
			CPUUsed: metriccache.CPUMetric{
				// 1.0 CPU = 1000 Milli-CPU
				CPUUsed: *resource.NewMilliQuantity(int64(cpuUsageValue*1000), resource.DecimalSI),
			},
			MemoryUsed: metriccache.MemoryMetric{
				// 1.0 kB Memory = 1024 B
				MemoryWithoutCache: *resource.NewQuantity(memUsageValue, resource.BinarySI),
			},
		}
		klog.V(6).Infof("collect pod %s/%s, uid %s finished, metric %+v",
			meta.Pod.Namespace, meta.Pod.Name, meta.Pod.UID, podMetric)

		if err := c.metricCache.InsertPodResourceMetric(collectTime, &podMetric); err != nil {
			klog.Errorf("insert pod %s/%s, uid %s resource metric failed, metric %v, err %v",
				pod.Namespace, pod.Name, uid, podMetric, err)
		}
		c.collectContainerResUsed(meta)
	}

	// update collect time
	c.state.RefreshTime(podResUsedUpdateTime)
	klog.Infof("collectPodResUsed finished, pod num %d", len(podMetas))
}

func (c *collector) collectContainerResUsed(meta *statesinformer.PodMeta) {
	klog.V(6).Infof("start collectContainerResUsed")
	pod := meta.Pod
	for i := range pod.Status.ContainerStatuses {
		containerStat := &pod.Status.ContainerStatuses[i]
		collectTime := time.Now()
		currentCPUTick, err0 := util.GetContainerCPUStatUsageTicks(meta.CgroupDir, containerStat)
		memUsageValue, err1 := util.GetContainerMemStatUsageBytes(meta.CgroupDir, containerStat)
		if err0 != nil || err1 != nil {
			// higher verbosity for probably non-running pods
			if containerStat.State.Running == nil {
				klog.V(6).Infof("failed to collect non-running container usage for %s/%s/%s, "+
					"CPU err: %s, Memory err: %s", pod.Namespace, pod.Name, containerStat.Name, err0, err1)
			} else {
				klog.Warningf("failed to collect container usage for %s/%s/%s, CPU err: %s, Memory err: %s",
					pod.Namespace, pod.Name, containerStat.Name, err0, err1)
			}
			continue
		}
		lastCPUStatValue, ok := c.context.lastContainerCPUStat.Load(containerStat.ContainerID)
		c.context.lastContainerCPUStat.Store(containerStat.ContainerID, contextRecord{
			cpuTick: currentCPUTick,
			ts:      collectTime,
		})
		if !ok {
			klog.V(5).Infof("ignore the first cpu stat collection for container %s/%s/%s",
				pod.Namespace, pod.Name, containerStat.Name)
			continue
		}
		lastCPUStat := lastCPUStatValue.(contextRecord)
		// NOTICE: do subtraction and division first to avoid overflow
		cpuUsageValue := float64(currentCPUTick-lastCPUStat.cpuTick) / float64(collectTime.Sub(lastCPUStat.ts)) * jiffies
		containerMetric := metriccache.ContainerResourceMetric{
			ContainerID: containerStat.ContainerID,
			CPUUsed: metriccache.CPUMetric{
				// 1.0 CPU = 1000 Milli-CPU
				CPUUsed: *resource.NewMilliQuantity(int64(cpuUsageValue*1000), resource.DecimalSI),
			},
			MemoryUsed: metriccache.MemoryMetric{
				// 1.0 kB Memory = 1024 B
				MemoryWithoutCache: *resource.NewQuantity(memUsageValue, resource.BinarySI),
			},
		}
		klog.V(6).Infof("collect container %s/%s/%s, id %s finished, metric %+v",
			meta.Pod.Namespace, meta.Pod.Name, containerStat.Name, meta.Pod.UID, containerMetric)
		if err := c.metricCache.InsertContainerResourceMetric(collectTime, &containerMetric); err != nil {
			klog.Errorf("insert container resource metric error: %v", err)
		}
	}
	klog.V(5).Infof("collectContainerResUsed for pod %s/%s finished, container num %d",
		pod.Namespace, pod.Name, len(pod.Status.ContainerStatuses))
}

func (c *collector) collectNodeCPUInfo() {
	klog.V(6).Info("start collectNodeCPUInfo")

	localCPUInfo, err := localCPUInfoGetter()
	if err != nil {
		klog.Warningf("failed to collect node cpu info, err: %s", err)
		metrics.RecordCollectNodeCPUInfoStatus(err)
		return
	}

	nodeCPUInfo := &metriccache.NodeCPUInfo{
		BasicInfo:      localCPUInfo.BasicInfo,
		ProcessorInfos: localCPUInfo.ProcessorInfos,
		TotalInfo:      localCPUInfo.TotalInfo,
	}
	klog.V(6).Infof("collect cpu info finished, nodeCPUInfo %v", nodeCPUInfo)
	if err = c.metricCache.InsertNodeCPUInfo(nodeCPUInfo); err != nil {
		klog.Errorf("insert node cpu info error: %v", err)
	}

	// update collect time
	c.state.RefreshTime(nodeCPUInfoUpdateTime)
	klog.Infof("collectNodeCPUInfo finished, cpu info: processors %v", len(nodeCPUInfo.ProcessorInfos))
	metrics.RecordCollectNodeCPUInfoStatus(nil)
}

func (c *collector) collectPodThrottledInfo() {
	klog.V(6).Info("start collectPodThrottledInfo")
	podMetas := c.metaService.GetAllPods()
	for _, meta := range podMetas {
		pod := meta.Pod
		uid := string(pod.UID) // types.UID
		collectTime := time.Now()
		cgroupStatPath := util.GetPodCgroupCPUStatPath(meta.CgroupDir)
		currentCPUStat, err := sysutil.GetCPUStatRaw(cgroupStatPath)
		if err != nil || currentCPUStat == nil {
			if pod.Status.Phase == corev1.PodRunning {
				// print running pod collection error
				klog.Infof("collect pod %s/%s, uid %v cpu throttled failed, err %v, metric %v",
					pod.Namespace, pod.Name, uid, err, currentCPUStat)
			}
			continue
		}
		lastCPUThrottledValue, ok := c.context.lastPodCPUThrottled.Load(uid)
		c.context.lastPodCPUThrottled.Store(uid, currentCPUStat)
		if !ok {
			klog.V(6).Infof("collect pod %s/%s, uid %s cpu throttled first point",
				meta.Pod.Namespace, meta.Pod.Name, meta.Pod.UID)
			continue
		}
		lastCPUThrottled := lastCPUThrottledValue.(*sysutil.CPUStatRaw)
		cpuThrottledRatio := sysutil.CalcCPUThrottledRatio(currentCPUStat, lastCPUThrottled)

		klog.V(6).Infof("collect pod %s/%s, uid %s throttled finished, metric %v",
			meta.Pod.Namespace, meta.Pod.Name, meta.Pod.UID, cpuThrottledRatio)
		podMetric := &metriccache.PodThrottledMetric{
			PodUID: uid,
			CPUThrottledMetric: &metriccache.CPUThrottledMetric{
				ThrottledRatio: cpuThrottledRatio,
			},
		}
		err = c.metricCache.InsertPodThrottledMetrics(collectTime, podMetric)
		if err != nil {
			klog.Infof("insert pod %s/%s, uid %s cpu throttled metric failed, metric %v, err %v",
				pod.Namespace, pod.Name, uid, podMetric, err)
		}
		c.collectContainerThrottledInfo(meta)
	} // end for podMeta

	// update collect time
	c.state.RefreshTime(podThrottledInfoUpdateTime)
	klog.Infof("collectPodThrottledInfo finished, pod num %d", len(podMetas))
}

func (c *collector) collectContainerThrottledInfo(podMeta *statesinformer.PodMeta) {
	pod := podMeta.Pod
	for i := range pod.Status.ContainerStatuses {
		collectTime := time.Now()
		containerStat := &pod.Status.ContainerStatuses[i]
		if len(containerStat.ContainerID) == 0 {
			klog.Infof("container %s/%s/%s id is empty, maybe not ready, skip this round",
				pod.Namespace, pod.Name, containerStat.Name)
			continue
		}
		containerCgroupPath, err := util.GetContainerCgroupCPUStatPath(podMeta.CgroupDir, containerStat)
		if err != nil {
			klog.Warningf("generate container %s/%s/%s cgroup path failed, err %v",
				pod.Namespace, pod.Name, containerStat.Name, err)
			continue
		}
		currentCPUStat, err := sysutil.GetCPUStatRaw(containerCgroupPath)
		if err != nil {
			klog.Infof("collect container %s/%s/%s cpu throttled failed, err %v, metric %v",
				pod.Namespace, pod.Name, containerStat.Name, err, currentCPUStat)
			continue
		}
		lastCPUThrottledValue, ok := c.context.lastContainerCPUThrottled.Load(containerStat.ContainerID)
		c.context.lastContainerCPUThrottled.Store(containerStat.ContainerID, currentCPUStat)
		if !ok {
			klog.V(6).Infof("collect container %s/%s/%s cpu throttled first point",
				pod.Namespace, pod.Name, containerStat.Name)
			continue
		}
		lastCPUThrottled := lastCPUThrottledValue.(*sysutil.CPUStatRaw)
		cpuThrottledRatio := sysutil.CalcCPUThrottledRatio(currentCPUStat, lastCPUThrottled)

		containerMetric := &metriccache.ContainerThrottledMetric{
			ContainerID: containerStat.ContainerID,
			CPUThrottledMetric: &metriccache.CPUThrottledMetric{
				ThrottledRatio: cpuThrottledRatio,
			},
		}
		err = c.metricCache.InsertContainerThrottledMetrics(collectTime, containerMetric)
		if err != nil {
			klog.Warningf("insert container throttled metrics failed, err %v", err)
		}
	} // end for container status
	klog.V(5).Infof("collectContainerThrottledInfo for pod %s/%s finished, container num %d",
		pod.Namespace, pod.Name, len(pod.Status.ContainerStatuses))
}

// cleanupContext clean up expired pod context
func (c *collector) cleanupContext() {
	// require rwLock while running as a goroutine
	if c.context == nil || c.config == nil {
		klog.Warningf("ignore clean up for uninitialized collector")
		return
	}
	cleanupTime := time.Now()
	expiredTime := time.Duration(c.config.CollectResUsedIntervalSeconds*contextExpiredRatio) * time.Second

	cleanFunc := func(m *sync.Map) {
		m.Range(func(k, v interface{}) bool {
			record, _ := v.(contextRecord)
			if cleanupTime.Sub(record.ts) > expiredTime {
				m.Delete(k)
			}
			return true
		})
	}
	cleanFunc(&c.context.lastPodCPUStat)
	cleanFunc(&c.context.lastContainerCPUStat)
	cleanFunc(&c.context.lastPodCPUThrottled)
	cleanFunc(&c.context.lastContainerCPUThrottled)

	// update clean time
	c.state.RefreshTime(cleanupContextUpdateTime)
}<|MERGE_RESOLUTION|>--- conflicted
+++ resolved
@@ -190,18 +190,14 @@
 			MemoryWithoutCache: *resource.NewQuantity(memUsageValue*1024, resource.BinarySI),
 		},
 	}
-<<<<<<< HEAD
-	c.metricCache.InsertNodeResourceMetric(collectTime, &nodeMetric)
+
+	if err := c.metricCache.InsertNodeResourceMetric(collectTime, &nodeMetric); err != nil {
+		klog.Errorf("insert node resource metric error: %v", err)
+	}
 
 	// update collect time
 	c.state.RefreshTime(nodeResUsedUpdateTime)
-=======
-
-	if err := c.metricCache.InsertNodeResourceMetric(collectTime, &nodeMetric); err != nil {
-		klog.Errorf("insert node resource metric error: %v", err)
-	}
-
->>>>>>> 771dd907
+
 	klog.Infof("collectNodeResUsed finished %+v", nodeMetric)
 }
 
