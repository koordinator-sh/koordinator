/*
Copyright 2022 The Koordinator Authors.

Licensed under the Apache License, Version 2.0 (the "License");
you may not use this file except in compliance with the License.
You may obtain a copy of the License at

    http://www.apache.org/licenses/LICENSE-2.0

Unless required by applicable law or agreed to in writing, software
distributed under the License is distributed on an "AS IS" BASIS,
WITHOUT WARRANTIES OR CONDITIONS OF ANY KIND, either express or implied.
See the License for the specific language governing permissions and
limitations under the License.
*/

package resmanager

import (
	"fmt"
	"sort"
	"time"

	corev1 "k8s.io/api/core/v1"
	"k8s.io/klog/v2"

	"github.com/koordinator-sh/koordinator/apis/extension"
	"github.com/koordinator-sh/koordinator/pkg/features"
	"github.com/koordinator-sh/koordinator/pkg/koordlet/metriccache"
)

const (
	memoryReleaseBufferPercent = 2
)

type MemoryEvictor struct {
	resManager    *resmanager
	lastEvictTime time.Time
}

type podInfo struct {
	pod       *corev1.Pod
	podMetric *metriccache.PodResourceMetric
}

func NewMemoryEvictor(mgr *resmanager) *MemoryEvictor {
	return &MemoryEvictor{
		resManager:    mgr,
		lastEvictTime: time.Now(),
	}
}

func (m *MemoryEvictor) memoryEvict() {
<<<<<<< HEAD
	klog.V(1).Infof("starting memory evict process")
	defer klog.V(1).Infof("memory evict process completed")

	if time.Now().Before(m.lastEvictTime.Add(time.Duration(m.resManager.config.MemoryEvictCoolTimeSeconds) * time.Second)) {
		klog.V(2).Infof("skip memory evict process, still in evict cooling time")
=======
	klog.V(5).Infof("starting memory evict process")
	defer klog.V(5).Infof("memory evict process completed")

	if time.Now().Before(m.lastEvictTime.Add(time.Duration(m.resManager.config.MemoryEvictCoolTimeSeconds) * time.Second)) {
		klog.V(5).Infof("skip memory evict process, still in evict cooling time")
>>>>>>> 6e0d88fa
		return
	}

	nodeSLO := m.resManager.getNodeSLOCopy()
	if disabled, err := isFeatureDisabled(nodeSLO, features.BEMemoryEvict); err != nil {
		klog.Errorf("failed to acquire memory eviction feature-gate, error: %v", err)
		return
	} else if disabled {
		klog.Warningf("skip memory evict, disabled in NodeSLO")
		return
	}

	thresholdConfig := nodeSLO.Spec.ResourceUsedThresholdWithBE
	thresholdPercent := thresholdConfig.MemoryEvictThresholdPercent
	if thresholdPercent == nil {
		klog.Warningf("skip memory evict, threshold percent is nil")
		return
	} else if *thresholdPercent < 0 {
		klog.Warningf("skip memory evict, threshold percent(%v) should greater than 0", thresholdPercent)
		return
	}

	lowerPercent := int64(0)
	if thresholdConfig.MemoryEvictLowerPercent != nil {
		lowerPercent = *thresholdConfig.MemoryEvictLowerPercent
	} else {
		lowerPercent = *thresholdPercent - memoryReleaseBufferPercent
	}

	if lowerPercent >= *thresholdPercent {
		klog.Warningf("skip memory evict, lower percent(%v) should less than threshold percent(%v)", lowerPercent, thresholdPercent)
		return
	}

	nodeMetric, podMetrics := m.resManager.collectNodeAndPodMetricLast()
	if nodeMetric == nil {
		klog.Warningf("skip memory evict, NodeMetric is nil")
		return
	}

	node := m.resManager.statesInformer.GetNode()
	if node == nil {
		klog.Warningf("skip memory evict, Node %v is nil", m.resManager.nodeName)
		return
	}

	memoryCapacity := node.Status.Capacity.Memory().Value()
	if memoryCapacity <= 0 {
		klog.Warningf("skip memory evict, memory capacity(%v) should greater than 0", memoryCapacity)
		return
	}

	nodeMemoryUsage := nodeMetric.MemoryUsed.MemoryWithoutCache.Value() * 100 / memoryCapacity
	if nodeMemoryUsage < *thresholdPercent {
<<<<<<< HEAD
		klog.V(2).Infof("skip memory evict, node memory usage(%v) is below threshold(%v)", nodeMemoryUsage, thresholdConfig)
=======
		klog.V(5).Infof("skip memory evict, node memory usage(%v) is below threshold(%v)", nodeMemoryUsage, thresholdConfig)
>>>>>>> 6e0d88fa
		return
	}

	klog.V(4).Infof("node(%v) MemoryUsage(%v): %.2f, evictThresholdUsage: %.2f, evictLowerUsage: %.2f",
		m.resManager.nodeName,
		nodeMetric.MemoryUsed.MemoryWithoutCache.Value(),
		float64(nodeMemoryUsage)/100,
		float64(*thresholdPercent)/100,
		float64(lowerPercent)/100,
	)

	memoryNeedRelease := memoryCapacity * (nodeMemoryUsage - lowerPercent) / 100
	m.killAndEvictBEPods(node, podMetrics, memoryNeedRelease)
}

func (m *MemoryEvictor) killAndEvictBEPods(node *corev1.Node, podMetrics []*metriccache.PodResourceMetric, memoryNeedRelease int64) {
	bePodInfos := m.getSortedBEPodInfos(podMetrics)
	message := fmt.Sprintf("killAndEvictBEPods for node(%v), need to release memory: %v", m.resManager.nodeName, memoryNeedRelease)
	memoryReleased := int64(0)

	var killedPods []*corev1.Pod
	for _, bePod := range bePodInfos {
		if memoryReleased < memoryNeedRelease {
			killMsg := fmt.Sprintf("%v, kill pod: %v", message, bePod.pod.Name)
			killContainers(bePod.pod, killMsg)
			killedPods = append(killedPods, bePod.pod)
			if bePod.podMetric != nil {
				memoryReleased += bePod.podMetric.MemoryUsed.MemoryWithoutCache.Value()
			}
		}
	}

	m.resManager.evictPodsIfNotEvicted(killedPods, node, evictPodByNodeMemoryUsage, message)

	m.lastEvictTime = time.Now()
	klog.V(2).Infof("killAndEvictBEPods completed, memoryNeedRelease(%v) memoryReleased(%v)", memoryNeedRelease, memoryReleased)
}

func (m *MemoryEvictor) getSortedBEPodInfos(podMetrics []*metriccache.PodResourceMetric) []*podInfo {
	podMetricMap := make(map[string]*metriccache.PodResourceMetric, len(podMetrics))
	for _, podMetric := range podMetrics {
		podMetricMap[podMetric.PodUID] = podMetric
	}

	var bePodInfos []*podInfo
	for _, podMeta := range m.resManager.statesInformer.GetAllPods() {
		pod := podMeta.Pod
		if extension.GetPodQoSClass(pod) == extension.QoSBE {
			info := &podInfo{
				pod:       pod,
				podMetric: podMetricMap[string(pod.UID)],
			}
			bePodInfos = append(bePodInfos, info)
		}
	}

	sort.Slice(bePodInfos, func(i, j int) bool {
		// TODO: https://github.com/koordinator-sh/koordinator/pull/65#discussion_r849048467
		if bePodInfos[i].pod.Spec.Priority == nil || bePodInfos[j].pod.Spec.Priority == nil ||
			*bePodInfos[i].pod.Spec.Priority == *bePodInfos[j].pod.Spec.Priority {
			return bePodInfos[i].podMetric.MemoryUsed.MemoryWithoutCache.Value() > bePodInfos[j].podMetric.MemoryUsed.MemoryWithoutCache.Value()
		}
		return *bePodInfos[i].pod.Spec.Priority < *bePodInfos[j].pod.Spec.Priority
	})

	return bePodInfos
}<|MERGE_RESOLUTION|>--- conflicted
+++ resolved
@@ -51,19 +51,12 @@
 }
 
 func (m *MemoryEvictor) memoryEvict() {
-<<<<<<< HEAD
-	klog.V(1).Infof("starting memory evict process")
-	defer klog.V(1).Infof("memory evict process completed")
-
-	if time.Now().Before(m.lastEvictTime.Add(time.Duration(m.resManager.config.MemoryEvictCoolTimeSeconds) * time.Second)) {
-		klog.V(2).Infof("skip memory evict process, still in evict cooling time")
-=======
-	klog.V(5).Infof("starting memory evict process")
-	defer klog.V(5).Infof("memory evict process completed")
+	klog.V(2).Infof("starting memory evict process")
+	defer klog.V(2).Infof("memory evict process completed")
 
 	if time.Now().Before(m.lastEvictTime.Add(time.Duration(m.resManager.config.MemoryEvictCoolTimeSeconds) * time.Second)) {
 		klog.V(5).Infof("skip memory evict process, still in evict cooling time")
->>>>>>> 6e0d88fa
+
 		return
 	}
 
@@ -118,11 +111,7 @@
 
 	nodeMemoryUsage := nodeMetric.MemoryUsed.MemoryWithoutCache.Value() * 100 / memoryCapacity
 	if nodeMemoryUsage < *thresholdPercent {
-<<<<<<< HEAD
-		klog.V(2).Infof("skip memory evict, node memory usage(%v) is below threshold(%v)", nodeMemoryUsage, thresholdConfig)
-=======
 		klog.V(5).Infof("skip memory evict, node memory usage(%v) is below threshold(%v)", nodeMemoryUsage, thresholdConfig)
->>>>>>> 6e0d88fa
 		return
 	}
 
