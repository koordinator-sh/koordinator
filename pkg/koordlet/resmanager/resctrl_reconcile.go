/*
Copyright 2022 The Koordinator Authors.

Licensed under the Apache License, Version 2.0 (the "License");
you may not use this file except in compliance with the License.
You may obtain a copy of the License at

    http://www.apache.org/licenses/LICENSE-2.0

Unless required by applicable law or agreed to in writing, software
distributed under the License is distributed on an "AS IS" BASIS,
WITHOUT WARRANTIES OR CONDITIONS OF ANY KIND, either express or implied.
See the License for the specific language governing permissions and
limitations under the License.
*/

package resmanager

import (
	"fmt"
	"math"
	"math/bits"
	"os"
	"sort"
	"strconv"
	"strings"

	corev1 "k8s.io/api/core/v1"
	"k8s.io/klog/v2"

	"github.com/koordinator-sh/koordinator/apis/extension"
	slov1alpha1 "github.com/koordinator-sh/koordinator/apis/slo/v1alpha1"
	"github.com/koordinator-sh/koordinator/pkg/koordlet/metriccache"
	"github.com/koordinator-sh/koordinator/pkg/koordlet/statesinformer"
	"github.com/koordinator-sh/koordinator/pkg/util"
	"github.com/koordinator-sh/koordinator/pkg/util/system"
)

const (
	// RootResctrlGroup is the name of the root resctrl group
	RootResctrlGroup = ""
	// LSRResctrlGroup is the name of LSR resctrl group
	LSRResctrlGroup = "LSR"
	// LSResctrlGroup is the name of LS resctrl group
	LSResctrlGroup = "LS"
	// BEResctrlGroup is the name of BE resctrl group
	BEResctrlGroup = "BE"
	// UnknownResctrlGroup is the resctrl group which is unknown to reconcile
	UnknownResctrlGroup = "Unknown"
	// L3SchemataPrefix is the prefix of l3 cat schemata
	L3SchemataPrefix = "L3:"
	// MbSchemataPrefix is the prefix of l3 cat schemata
	MbSchemataPrefix = "MB:"
)

var (
	// resctrlGroupList is the list of resctrl groups to be reconcile
	resctrlGroupList = []string{LSRResctrlGroup, LSResctrlGroup, BEResctrlGroup}
)

type ResctrlReconcile struct {
	resManager *resmanager
	executor   *ResourceUpdateExecutor
}

func NewResctrlReconcile(resManager *resmanager) *ResctrlReconcile {
	executor := NewResourceUpdateExecutor("ResctrlExecutor", resManager.config.ReconcileIntervalSeconds*60)
	return &ResctrlReconcile{
		resManager: resManager,
		executor:   executor,
	}
}

func (r *ResctrlReconcile) RunInit(stopCh <-chan struct{}) error {
	r.executor.Run(stopCh)
	return nil
}

func getPodResctrlGroup(pod *corev1.Pod) string {
	podQoS := extension.GetPodQoSClass(pod)
	switch podQoS {
	case extension.QoSLSR:
		return LSRResctrlGroup
	case extension.QoSLS:
		return LSResctrlGroup
	case extension.QoSBE:
		return BEResctrlGroup
	}
	return UnknownResctrlGroup
}

func getResourceQOSForResctrlGroup(strategy *slov1alpha1.ResourceQOSStrategy, group string) *slov1alpha1.ResourceQOS {
	if strategy == nil {
		return nil
	}
	switch group {
	case LSRResctrlGroup:
		return strategy.LSRClass
	case LSResctrlGroup:
		return strategy.LSClass
	case BEResctrlGroup:
		return strategy.BEClass
	}
	return nil
}

func initCatResctrl() error {
	// check if the resctrl root and l3_cat feature are enabled correctly
	if err := system.CheckAndTryEnableResctrlCat(); err != nil {
		klog.Errorf("check resctrl cat failed, err: %s", err)
		return err
	}
	for _, group := range resctrlGroupList {
		if err := initCatGroupIfNotExist(group); err != nil {
			klog.Errorf("init cat group dir %v failed, error %v", group, err)
		} else {
			klog.V(5).Infof("create cat dir for group %v successfully", group)
		}
	}
	return nil
}

func initCatGroupIfNotExist(group string) error {
	path := system.GetResctrlGroupRootDirPath(group)
	_, err := os.Stat(path)
	if err == nil {
		return nil
	} else if !os.IsNotExist(err) {
		return fmt.Errorf("check dir %v for group %s but got unexpected err: %v", path, group, err)
	}
	err = os.Mkdir(path, 0755)
	if err != nil {
		return fmt.Errorf("create dir %v failed for group %s, err: %v", path, group, err)
	}
	return nil
}

func calculateCatL3MaskValue(cbm uint, startPercent, endPercent int64) (string, error) {
	// check if the parsed cbm value is valid, eg. 0xff, 0x1, 0x7ff, ...
	// NOTE: (Cache Bit Masks) X86 hardware requires that these masks have all the '1' bits in a contiguous block.
	//       ref: https://www.kernel.org/doc/Documentation/x86/intel_rdt_ui.txt
	// since the input cbm here is the cbm value of the resctrl root, every lower bit is required to be `1` additionally
	if bits.OnesCount(cbm+1) != 1 {
		return "", fmt.Errorf("illegal cbm %v", cbm)
	}

	// check if the startPercent and endPercent are valid
	if startPercent < 0 || endPercent > 100 || endPercent <= startPercent {
		return "", fmt.Errorf("illegal l3 cat percent: start %v, end %v", startPercent, endPercent)
	}

	// calculate a bit mask belonging to interval [startPercent% * ways, endPercent% * ways)
	// eg.
	// cbm 0x3ff ('b1111111111), start 10%, end 80%
	// ways 10, l3Mask 0xfe ('b11111110)
	// cbm 0x7ff ('b11111111111), start 10%, end 50%
	// ways 11, l3Mask 0x3c ('b111100)
	// cbm 0x7ff ('b11111111111), start 0%, end 30%
	// ways 11, l3Mask 0xf ('b1111)
	ways := float64(bits.Len(cbm))
	startWay := uint64(math.Ceil(ways * float64(startPercent) / 100))
	endWay := uint64(math.Ceil(ways * float64(endPercent) / 100))

	var l3Mask uint64 = (1 << endWay) - (1 << startWay)
	return strconv.FormatUint(l3Mask, 16), nil
}

func calculateL3SchemataResource(group, schemataDelta string, l3Num int) ResourceUpdater {
	schemata := L3SchemataPrefix
	// the last ';' will be auto ignored
	for i := 0; i < l3Num; i++ {
		schemata = schemata + strconv.Itoa(i) + "=" + schemataDelta + ";"
	}
	// the trailing '\n' is necessary to append
	schemata += "\n"

	schemataFile := system.GetResctrlSchemataFilePath(group)

	// write to $schemataFile with valued $schemata
	updaterKey := schemataFile + ":" + L3SchemataPrefix
	return NewDetailCommonResourceUpdater(updaterKey, schemataFile, schemata, GroupOwnerRef(group), updateResctrlSchemataFunc)
}

func calculateMbSchemataResource(group, schemataDelta string, l3Num int) ResourceUpdater {
	schemata := MbSchemataPrefix
	// the last ';' will be auto ignored
	for i := 0; i < l3Num; i++ {
		schemata = schemata + strconv.Itoa(i) + "=" + schemataDelta + ";"
	}
	// the trailing '\n' is necessary to append
	schemata += "\n"

	schemataFile := system.GetResctrlSchemataFilePath(group)

	// write to $schemataFile with valued $schemata
	updaterKey := schemataFile + ":" + MbSchemataPrefix
	return NewDetailCommonResourceUpdater(updaterKey, schemataFile, schemata, GroupOwnerRef(group), updateResctrlSchemataFunc)
}

func calculateMbaPercentForGroup(group string, mbaPercentConfig *int64) string {
	if mbaPercentConfig == nil {
		klog.Warningf("cat MBA will not change, since MBAPercent is nil for group %v, "+
			"mbaPercentConfig %v", mbaPercentConfig, group)
		return ""
	}

	if *mbaPercentConfig <= 0 || *mbaPercentConfig > 100 {
		klog.Warningf("cat MBA will not change, since MBAPercent is not in [1,100] for group %v, "+
			"MBAPercent %d", group, *mbaPercentConfig)
		return ""
	}

	if *mbaPercentConfig%10 != 0 {
		actualPercent := *mbaPercentConfig/10*10 + 10
		klog.Warningf("cat MBA must multiple of 10, group: %v, mbaPercentConfig is %d, actualMBAPercent will be %d",
			group, *mbaPercentConfig, actualPercent)
		return strconv.FormatInt(actualPercent, 10)
	}

	return strconv.FormatInt(*mbaPercentConfig, 10)
}

func getPodCgroupNewTaskIds(podMeta *statesinformer.PodMeta, tasksMap map[int]struct{}) []int {
	var taskIds []int

	pod := podMeta.Pod
	containerMap := make(map[string]*corev1.Container, len(pod.Spec.Containers))
	for i := range pod.Spec.Containers {
		container := &pod.Spec.Containers[i]
		containerMap[container.Name] = container
	}
	for _, containerStat := range pod.Status.ContainerStatuses {
		// reconcile containers
		container, exist := containerMap[containerStat.Name]
		if !exist {
			klog.Warningf("container %s/%s/%s lost during reconcile resctrl group", pod.Namespace,
				pod.Name, containerStat.Name)
			continue
		}

		ids, err := util.GetContainerCurTasks(podMeta.CgroupDir, &containerStat)
		if err != nil {
			klog.Warningf("failed to get pod container cgroup task ids for container %s/%s/%s, err: %s",
				pod.Namespace, pod.Name, container.Name, err)
			continue
		}

		// only append the non-mapped ids
		if tasksMap == nil {
			taskIds = append(taskIds, ids...)
			continue
		}
		for _, id := range ids {
			if _, ok := tasksMap[id]; !ok {
				taskIds = append(taskIds, id)
			}
		}
	}

	return taskIds
}

func calculateL3TasksResource(group string, taskIds []int) ResourceUpdater {
	// join ids into updater value and make the id updates one by one
	tasksPath := system.GetResctrlTasksFilePath(group)

	// use ordered slice
	sort.Ints(taskIds)
	var builder strings.Builder
	for _, id := range taskIds {
		builder.WriteString(strconv.Itoa(id))
		builder.WriteByte('\n')
	}

	return NewDetailCommonResourceUpdater(tasksPath, tasksPath, builder.String(), GroupOwnerRef(group), updateResctrlTasksFunc)
}

func (r *ResctrlReconcile) calculateAndApplyCatL3PolicyForGroup(group string, cbm uint, l3Num int,
	resourceQoS *slov1alpha1.ResourceQOS) error {
	if resourceQoS == nil || resourceQoS.ResctrlQOS == nil || resourceQoS.ResctrlQOS.CATRangeStartPercent == nil ||
		resourceQoS.ResctrlQOS.CATRangeEndPercent == nil {
		klog.Warningf("skipped, since resourceQoS or startPercent or endPercent is nil for group %v, "+
			"resourceQoS %v", resourceQoS, group)
		return nil
	}

	startPercent, endPercent := *resourceQoS.ResctrlQOS.CATRangeStartPercent, *resourceQoS.ResctrlQOS.CATRangeEndPercent
	// calculate policy
	l3MaskValue, err := calculateCatL3MaskValue(cbm, startPercent, endPercent)
	if err != nil {
		klog.Warningf("failed to calculate l3 cat schemata for group %v, err: %v", group, err)
		return err
	}

	// calculate updating resource
	resource := calculateL3SchemataResource(group, l3MaskValue, l3Num)

	// write policy into resctrl files if need update
	isUpdated, err := r.executor.UpdateByCache(resource)
	if err != nil {
		klog.Warningf("failed to write l3 cat policy on schemata for group %s, err: %s", group, err)
		return err
	}
	klog.V(5).Infof("apply l3 cat policy for group %s finished, schemata %v, l3 number %v, isUpdated %v",
		group, l3MaskValue, l3Num, isUpdated)

	return nil
}

func (r *ResctrlReconcile) calculateAndApplyCatMbPolicyForGroup(group string, l3Num int, resourceQoS *slov1alpha1.ResourceQOS) error {
	if resourceQoS == nil || resourceQoS.ResctrlQOS == nil {
		klog.Warningf("skipped, since resourceQoS or ResctrlQOS is nil for group %v, "+
			"resourceQoS %v", resourceQoS, group)
		return nil
	}

	memBwPercent := calculateMbaPercentForGroup(group, resourceQoS.ResctrlQOS.MBAPercent)
	if memBwPercent == "" {
		return nil
	}
	// calculate updating resource
	resource := calculateMbSchemataResource(group, memBwPercent, l3Num)

	// write policy into resctrl files if need update
	isUpdated, err := r.executor.UpdateByCache(resource)
	if err != nil {
		klog.Warningf("failed to write mb cat policy on schemata for group %s, err: %s", group, err)
		return err
	}
	klog.V(5).Infof("apply mb cat policy for group %s finished, schemata %v, l3 number %v, isUpdated %v",
		group, memBwPercent, l3Num, isUpdated)
	return nil
}

func (r *ResctrlReconcile) calculateAndApplyCatL3GroupTasks(group string, taskIds []int) error {
	resource := calculateL3TasksResource(group, taskIds)

	// write policy into resctrl files
	// NOTE: the operation should not be cacheable, since old tid has chance to be reused by a new task and here the
	// tasks ids are the realtime diff between cgroup and resctrl
	err := r.executor.Update(resource)
	if err != nil {
		klog.Warningf("failed to write l3 cat policy on tasks for group %s, err: %s", group, err)
		return err
	}
	klog.V(5).Infof("apply l3 cat tasks for group %s finished, len(taskIds) %v", group, len(taskIds))

	return nil
}

func (r *ResctrlReconcile) reconcileCatResctrlPolicy(qosStrategy *slov1alpha1.ResourceQOSStrategy) {
	// 1. retrieve rdt configs from nodeSLOSpec
	// 2.1 get cbm and l3 numbers, which are general for all resctrl groups
	// 2.2 calculate applying resctrl policies, like cat policy and so on, with each rdt config
	// 3. apply the policies onto resctrl groups

	// read cat l3 cbm
	nodeCPUInfo, err := r.resManager.metricCache.GetNodeCPUInfo(&metriccache.QueryParam{})
	if err != nil {
		klog.Warningf("failed to get nodeCPUInfo, err: %v", err)
		return
	}
	if nodeCPUInfo == nil {
		klog.Warning("failed to get nodeCPUInfo, the value is nil")
		return
	}
	cbmStr := nodeCPUInfo.BasicInfo.CatL3CbmMask
	if len(cbmStr) <= 0 {
		klog.Warning("failed to get cat l3 cbm, cbm is empty")
		return
	}
	cbmValue, err := strconv.ParseUint(cbmStr, 16, 32)
	if err != nil {
		klog.Warningf("failed to parse cat l3 cbm %s, err: %v", cbmStr, err)
		return
	}
	cbm := uint(cbmValue)

	// get the number of l3 caches; it is larger than 0
	l3Num := int(nodeCPUInfo.TotalInfo.NumberL3s)
	if l3Num <= 0 {
		klog.Warningf("failed to get the number of l3 caches, invalid value %v", l3Num)
		return
	}

	// calculate and apply l3 cat policy for each group
	for _, group := range resctrlGroupList {
		resQoSStrategy := getResourceQOSForResctrlGroup(qosStrategy, group)
		err = r.calculateAndApplyCatL3PolicyForGroup(group, cbm, l3Num, resQoSStrategy)
		if err != nil {
			klog.Warningf("failed to apply l3 cat policy for group %v, err: %v", group, err)
		}
		err = r.calculateAndApplyCatMbPolicyForGroup(group, l3Num, resQoSStrategy)
		if err != nil {
			klog.Warningf("failed to apply cat MB policy for group %v, err: %v", group, err)
		}
	}
}

func (r *ResctrlReconcile) reconcileResctrlGroups(qosStrategy *slov1alpha1.ResourceQOSStrategy) {
	// 1. retrieve task ids for each slo by reading cgroup task file of every pod container
	// 2. add the related task ids in resctrl groups

	// NOTE: pid_max can be found in `/proc/sys/kernel/pid_max` on linux.
	// the maximum pid on 32-bit/64-bit platforms is always less than 4194304, so the int type is bigger enough.
	// here we only append the task ids which only appear in cgroup but not in resctrl to reduce resctrl writes
	var err error

	curTaskMaps := map[string]map[int]struct{}{}
	for _, group := range resctrlGroupList {
		curTaskMaps[group], err = system.ReadResctrlTasksMap(group)
		if err != nil {
			klog.Warningf("failed to read Cat L3 tasks for resctrl group %s, err: %s", group, err)
		}
	}

	taskIds := map[string][]int{}
	podsMeta := r.resManager.statesInformer.GetAllPods()
	for _, podMeta := range podsMeta {
		pod := podMeta.Pod
		// only Running and Pending pods are considered
		if pod.Status.Phase != corev1.PodRunning && pod.Status.Phase != corev1.PodPending {
			continue
		}

		// only extension-QoS-specified pod are considered
		podQoSCfg := getPodResourceQoSByQoSClass(pod, qosStrategy, r.resManager.config)
		if podQoSCfg.ResctrlQOS.Enable == nil || !(*podQoSCfg.ResctrlQOS.Enable) {
			klog.V(5).Infof("pod %v with qos %v disabled resctrl", util.GetPodKey(pod), extension.GetPodQoSClass(pod))
			continue
		}

		// TODO https://github.com/koordinator-sh/koordinator/pull/94#discussion_r858779795
		if group := getPodResctrlGroup(pod); group != UnknownResctrlGroup {
			ids := getPodCgroupNewTaskIds(podMeta, curTaskMaps[group])
			taskIds[group] = append(taskIds[group], ids...)
		}
	}

	// write Cat L3 tasks for each resctrl group
	for _, group := range resctrlGroupList {
		err = r.calculateAndApplyCatL3GroupTasks(group, taskIds[group])
		if err != nil {
			klog.Warningf("failed to apply l3 cat tasks for group %s, err %s", group, err)
		}
	}
}

func (r *ResctrlReconcile) reconcile() {
	// Step 0. create and init them if resctrl groups do not exist
	// Step 1. reconcile rdt policies against `schemata` file
	// Step 2. reconcile resctrl groups against `tasks` file

	// Step 0.
	if r.resManager == nil || r.executor == nil {
		klog.Warning("ResctrlReconcile failed, uninitialized")
		return
	}
	nodeSLO := r.resManager.getNodeSLOCopy()
	if nodeSLO == nil || nodeSLO.Spec.ResourceQOSStrategy == nil {
		// do nothing if nodeSLO == nil || nodeSLO.spec.ResourceStrategy == nil
<<<<<<< HEAD
		klog.Warningf("nodeSLO is nil or nodeSLO.Spec.ResourceQOSStrategy is nil")
=======
		klog.Warningf("nodeSLO is nil %v, or nodeSLO.Spec.ResourceQOSStrategy is nil", nodeSLO == nil)
>>>>>>> ff7ff4b3
		return
	}

	// skip if host not support resctrl
	if support, err := system.IsSupportResctrl(); err != nil {
		klog.Warningf("check support resctrl failed, err: %s", err)
		return
	} else if !support {
		klog.V(5).Infof("ResctrlReconcile skipped, cpu not support CAT/MBA")
		return
	}

	if err := initCatResctrl(); err != nil {
		klog.Warningf("ResctrlReconcile failed, cannot initialize cat resctrl group, err: %s", err)
		return
	}
	r.reconcileCatResctrlPolicy(nodeSLO.Spec.ResourceQOSStrategy)
	r.reconcileResctrlGroups(nodeSLO.Spec.ResourceQOSStrategy)
}<|MERGE_RESOLUTION|>--- conflicted
+++ resolved
@@ -459,11 +459,7 @@
 	nodeSLO := r.resManager.getNodeSLOCopy()
 	if nodeSLO == nil || nodeSLO.Spec.ResourceQOSStrategy == nil {
 		// do nothing if nodeSLO == nil || nodeSLO.spec.ResourceStrategy == nil
-<<<<<<< HEAD
-		klog.Warningf("nodeSLO is nil or nodeSLO.Spec.ResourceQOSStrategy is nil")
-=======
 		klog.Warningf("nodeSLO is nil %v, or nodeSLO.Spec.ResourceQOSStrategy is nil", nodeSLO == nil)
->>>>>>> ff7ff4b3
 		return
 	}
 
