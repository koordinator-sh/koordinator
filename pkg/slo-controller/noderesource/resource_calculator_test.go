--- conflicted
+++ resolved
@@ -1058,23 +1058,14 @@
 			r := NodeResourceReconciler{cfgCache: &FakeCfgCache{
 				cfg: configuration.ColocationCfg{
 					ColocationStrategy: configuration.ColocationStrategy{
-<<<<<<< HEAD
-						Enable:                           pointer.Bool(true),
-						CPUReclaimThresholdPercent:       pointer.Int64(65),
-						MemoryReclaimThresholdPercent:    pointer.Int64(65),
-						CPUReclaimableReservedPercent:    pointer.Int64(0),
-						MemoryReclaimableReservedPercent: pointer.Int64(0),
-						DegradeTimeMinutes:               pointer.Int64(15),
-						UpdateTimeThresholdSeconds:       pointer.Int64(300),
-						ResourceDiffThreshold:            pointer.Float64(0.1),
-=======
-						Enable:                        ptr.To[bool](true),
-						CPUReclaimThresholdPercent:    ptr.To[int64](65),
-						MemoryReclaimThresholdPercent: ptr.To[int64](65),
-						DegradeTimeMinutes:            ptr.To[int64](15),
-						UpdateTimeThresholdSeconds:    ptr.To[int64](300),
-						ResourceDiffThreshold:         ptr.To[float64](0.1),
->>>>>>> d0697a20
+						Enable:                           ptr.To[bool](true),
+						CPUReclaimThresholdPercent:       ptr.To[int64](65),
+						MemoryReclaimThresholdPercent:    ptr.To[int64](65),
+						CPUReclaimableReservedPercent:    ptr.To[int64](0),
+						MemoryReclaimableReservedPercent: ptr.To[int64](0),
+						DegradeTimeMinutes:               ptr.To[int64](15),
+						UpdateTimeThresholdSeconds:       ptr.To[int64](300),
+						ResourceDiffThreshold:            ptr.To[float64](0.1),
 					},
 					NodeConfigs: []configuration.NodeColocationCfg{
 						{
