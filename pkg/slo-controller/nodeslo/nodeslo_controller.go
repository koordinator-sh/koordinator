--- conflicted
+++ resolved
@@ -104,21 +104,20 @@
 		nodeSLOSpec.ResourceUsedThresholdWithBE = resourceThresholdSpec
 	}
 
-<<<<<<< HEAD
 	cpuBurstSpec, err := getCPUBurstConfigSpec(node, configMap)
 	if err != nil {
 		klog.Warningf("getCPUBurstConfigSpec(): failed to get cpuBurstConfig spec for node %s, set oldSpec(if exist) or default"+
 			"error: %v", node.Name, err)
 	} else {
 		nodeSLOSpec.CPUBurstStrategy = cpuBurstSpec
-=======
+  }
+
 	resourceQoSSpec, err := getResourceQoSSpec(node, configMap)
 	if err != nil {
 		klog.Warningf("getNodeSLOSpec(): failed to get resourceQoS spec for node %s, set oldSpec(if exist) or "+
 			"default, error: %v", node.Name, err)
 	} else {
 		nodeSLOSpec.ResourceQoSStrategy = resourceQoSSpec
->>>>>>> 1a83fb3e
 	}
 
 	return nodeSLOSpec, nil
