--- conflicted
+++ resolved
@@ -448,7 +448,6 @@
 	}
 }
 
-<<<<<<< HEAD
 func Test_getCPBurstConfigSpec(t *testing.T) {
 	testingCPUBurstCfg := &config.CPUBurstCfg{
 		ClusterStrategy: &slov1alpha1.CPUBurstStrategy{
@@ -582,7 +581,8 @@
 			assert.Equal(t, tt.want, got)
 		})
 	}
-=======
+}
+
 func Test_generateResourceQoSStrategeCfg(t *testing.T) {
 	cfg := config.ResourceQoSCfg{}
 	cfg.ClusterStrategy = util.DefaultResourceQoSStrategy()
@@ -593,5 +593,4 @@
 
 	cfgJson, _ := json.MarshalIndent(cfg, "", "  ")
 	fmt.Print(string(cfgJson))
->>>>>>> dd303033
 }