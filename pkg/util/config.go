/*
Copyright 2022 The Koordinator Authors.

Licensed under the Apache License, Version 2.0 (the "License");
you may not use this file except in compliance with the License.
You may obtain a copy of the License at

    http://www.apache.org/licenses/LICENSE-2.0

Unless required by applicable law or agreed to in writing, software
distributed under the License is distributed on an "AS IS" BASIS,
WITHOUT WARRANTIES OR CONDITIONS OF ANY KIND, either express or implied.
See the License for the specific language governing permissions and
limitations under the License.
*/

package util

import (
	"k8s.io/klog/v2"
	"k8s.io/utils/pointer"

	apiext "github.com/koordinator-sh/koordinator/apis/extension"
	slov1alpha1 "github.com/koordinator-sh/koordinator/apis/slo/v1alpha1"
)

// DefaultNodeSLOSpecConfig defines the default config of the nodeSLOSpec, which would be used by the resmgr
func DefaultNodeSLOSpecConfig() slov1alpha1.NodeSLOSpec {
	return slov1alpha1.NodeSLOSpec{
		ResourceUsedThresholdWithBE: DefaultResourceThresholdStrategy(),
		ResourceQoSStrategy:         DefaultResourceQoSStrategy(),
	}
}

func DefaultResourceThresholdStrategy() *slov1alpha1.ResourceThresholdStrategy {
	return &slov1alpha1.ResourceThresholdStrategy{
		Enable:                      pointer.BoolPtr(false),
		CPUSuppressThresholdPercent: pointer.Int64Ptr(65),
		CPUSuppressPolicy:           slov1alpha1.CPUSetPolicy,
		MemoryEvictThresholdPercent: pointer.Int64Ptr(70),
	}
}

<<<<<<< HEAD
func DefaultCPUBurstConfig() slov1alpha1.CPUBurstConfig {
	return slov1alpha1.CPUBurstConfig{
		Policy:                     slov1alpha1.CPUBurstNone,
		CPUBurstPercent:            pointer.Int64Ptr(1000),
		CFSQuotaBurstPercent:       pointer.Int64Ptr(300),
		CFSQuotaBurstPeriodSeconds: pointer.Int64Ptr(-1),
	}
}

func DefaultCPUBurstStrategy() *slov1alpha1.CPUBurstStrategy {
	return &slov1alpha1.CPUBurstStrategy{
		CPUBurstConfig:            DefaultCPUBurstConfig(),
		SharePoolThresholdPercent: pointer.Int64Ptr(50),
	}
=======
// TODO https://github.com/koordinator-sh/koordinator/pull/94#discussion_r858786733
func DefaultResctrlQoS(qos apiext.QoSClass) *slov1alpha1.ResctrlQoS {
	var resctrlQoS *slov1alpha1.ResctrlQoS
	switch qos {
	case apiext.QoSLSR:
		resctrlQoS = &slov1alpha1.ResctrlQoS{
			CATRangeStartPercent: pointer.Int64Ptr(0),
			CATRangeEndPercent:   pointer.Int64Ptr(100),
			MBAPercent:           pointer.Int64Ptr(100),
		}
	case apiext.QoSLS:
		resctrlQoS = &slov1alpha1.ResctrlQoS{
			CATRangeStartPercent: pointer.Int64Ptr(0),
			CATRangeEndPercent:   pointer.Int64Ptr(100),
			MBAPercent:           pointer.Int64Ptr(100),
		}
	case apiext.QoSBE:
		resctrlQoS = &slov1alpha1.ResctrlQoS{
			CATRangeStartPercent: pointer.Int64Ptr(0),
			CATRangeEndPercent:   pointer.Int64Ptr(30),
			MBAPercent:           pointer.Int64Ptr(100),
		}
	default:
		klog.Infof("resctrl qos has no auto config for qos %s", qos)
	}
	return resctrlQoS
>>>>>>> dd303033
}

// DefaultMemoryQoS returns the recommended configuration for memory qos strategy.
// Please refer to `apis/slo/v1alpha1` for the definition of each field.
// In the recommended configuration, all abilities of memcg qos are disable, including `MinLimitPercent`,
// `LowLimitPercent`, `ThrottlingPercent` since they are not fully beneficial to all scenarios. Whereas, they are still
// useful when the use case is determined. e.g. lock some memory to improve file read performance.
// Asynchronous memory reclaim is enabled by default to alleviate the direct reclaim pressure, including `WmarkRatio`
// and `WmarkScalePermill`. The watermark of async reclaim is not recommended to set too low, since lower the watermark
// the more excess reclamations.
// Memory min watermark grading corresponding to `WmarkMinAdj` is enabled. It benefits high-priority pods by postponing
// global reclaim when machine's free memory is below than `/proc/sys/vm/min_free_kbytes`.
func DefaultMemoryQoS(qos apiext.QoSClass) *slov1alpha1.MemoryQoS {
	var memoryQoS *slov1alpha1.MemoryQoS
	switch qos {
	case apiext.QoSLSR:
		memoryQoS = &slov1alpha1.MemoryQoS{
			MinLimitPercent:   pointer.Int64Ptr(0),
			LowLimitPercent:   pointer.Int64Ptr(0),
			ThrottlingPercent: pointer.Int64Ptr(0),
			WmarkRatio:        pointer.Int64Ptr(95),
			WmarkScalePermill: pointer.Int64Ptr(20),
			WmarkMinAdj:       pointer.Int64Ptr(-25),
			PriorityEnable:    pointer.Int64Ptr(0),
			Priority:          pointer.Int64Ptr(0),
			OomKillGroup:      pointer.Int64Ptr(0),
		}
	case apiext.QoSLS:
		memoryQoS = &slov1alpha1.MemoryQoS{
			MinLimitPercent:   pointer.Int64Ptr(0),
			LowLimitPercent:   pointer.Int64Ptr(0),
			ThrottlingPercent: pointer.Int64Ptr(0),
			WmarkRatio:        pointer.Int64Ptr(95),
			WmarkScalePermill: pointer.Int64Ptr(20),
			WmarkMinAdj:       pointer.Int64Ptr(-25),
			PriorityEnable:    pointer.Int64Ptr(0),
			Priority:          pointer.Int64Ptr(0),
			OomKillGroup:      pointer.Int64Ptr(0),
		}
	case apiext.QoSBE:
		memoryQoS = &slov1alpha1.MemoryQoS{
			MinLimitPercent:   pointer.Int64Ptr(0),
			LowLimitPercent:   pointer.Int64Ptr(0),
			ThrottlingPercent: pointer.Int64Ptr(0),
			WmarkRatio:        pointer.Int64Ptr(95),
			WmarkScalePermill: pointer.Int64Ptr(20),
			WmarkMinAdj:       pointer.Int64Ptr(50),
			PriorityEnable:    pointer.Int64Ptr(0),
			Priority:          pointer.Int64Ptr(0),
			OomKillGroup:      pointer.Int64Ptr(0),
		}
	default:
		klog.V(5).Infof("memory qos has no auto config for qos %s", qos)
	}
	return memoryQoS
}

func DefaultResourceQoSStrategy() *slov1alpha1.ResourceQoSStrategy {
	return &slov1alpha1.ResourceQoSStrategy{
		LSR: &slov1alpha1.ResourceQoS{
			ResctrlQoS: &slov1alpha1.ResctrlQoSCfg{
				Enable:     pointer.BoolPtr(false),
				ResctrlQoS: *DefaultResctrlQoS(apiext.QoSLSR),
			},
			MemoryQoS: &slov1alpha1.MemoryQoSCfg{
				Enable:    pointer.BoolPtr(false),
				MemoryQoS: *DefaultMemoryQoS(apiext.QoSLSR),
			},
		},
		LS: &slov1alpha1.ResourceQoS{
			ResctrlQoS: &slov1alpha1.ResctrlQoSCfg{
				Enable:     pointer.BoolPtr(false),
				ResctrlQoS: *DefaultResctrlQoS(apiext.QoSLS),
			},
			MemoryQoS: &slov1alpha1.MemoryQoSCfg{
				Enable:    pointer.BoolPtr(false),
				MemoryQoS: *DefaultMemoryQoS(apiext.QoSLS),
			},
		},
		BE: &slov1alpha1.ResourceQoS{
			ResctrlQoS: &slov1alpha1.ResctrlQoSCfg{
				Enable:     pointer.BoolPtr(false),
				ResctrlQoS: *DefaultResctrlQoS(apiext.QoSBE),
			},
			MemoryQoS: &slov1alpha1.MemoryQoSCfg{
				Enable:    pointer.BoolPtr(false),
				MemoryQoS: *DefaultMemoryQoS(apiext.QoSBE),
			},
		},
	}
}

func NoneResourceQoS(qos apiext.QoSClass) *slov1alpha1.ResourceQoS {
	return &slov1alpha1.ResourceQoS{
		ResctrlQoS: &slov1alpha1.ResctrlQoSCfg{
			Enable:     pointer.BoolPtr(false),
			ResctrlQoS: *NoneResctrlQoS(),
		},
		MemoryQoS: &slov1alpha1.MemoryQoSCfg{
			Enable:    pointer.BoolPtr(false),
			MemoryQoS: *NoneMemoryQoS(),
		},
	}
}

func NoneResctrlQoS() *slov1alpha1.ResctrlQoS {
	return &slov1alpha1.ResctrlQoS{
		CATRangeStartPercent: pointer.Int64Ptr(0),
		CATRangeEndPercent:   pointer.Int64Ptr(100),
		MBAPercent:           pointer.Int64Ptr(100),
	}
}

// NoneMemoryQoS returns the all-disabled configuration for memory qos strategy.
func NoneMemoryQoS() *slov1alpha1.MemoryQoS {
	return &slov1alpha1.MemoryQoS{
		MinLimitPercent:   pointer.Int64Ptr(0),
		LowLimitPercent:   pointer.Int64Ptr(0),
		ThrottlingPercent: pointer.Int64Ptr(0),
		WmarkRatio:        pointer.Int64Ptr(0),
		WmarkScalePermill: pointer.Int64Ptr(50),
		WmarkMinAdj:       pointer.Int64Ptr(0),
		PriorityEnable:    pointer.Int64Ptr(0),
		Priority:          pointer.Int64Ptr(0),
		OomKillGroup:      pointer.Int64Ptr(0),
	}
}

// NoneResourceQoSStrategy indicates the qos strategy with all qos
func NoneResourceQoSStrategy() *slov1alpha1.ResourceQoSStrategy {
	return &slov1alpha1.ResourceQoSStrategy{
		LSR: NoneResourceQoS(apiext.QoSLSR),
		LS:  NoneResourceQoS(apiext.QoSLS),
		BE:  NoneResourceQoS(apiext.QoSBE),
	}
}<|MERGE_RESOLUTION|>--- conflicted
+++ resolved
@@ -41,7 +41,6 @@
 	}
 }
 
-<<<<<<< HEAD
 func DefaultCPUBurstConfig() slov1alpha1.CPUBurstConfig {
 	return slov1alpha1.CPUBurstConfig{
 		Policy:                     slov1alpha1.CPUBurstNone,
@@ -56,7 +55,8 @@
 		CPUBurstConfig:            DefaultCPUBurstConfig(),
 		SharePoolThresholdPercent: pointer.Int64Ptr(50),
 	}
-=======
+}
+
 // TODO https://github.com/koordinator-sh/koordinator/pull/94#discussion_r858786733
 func DefaultResctrlQoS(qos apiext.QoSClass) *slov1alpha1.ResctrlQoS {
 	var resctrlQoS *slov1alpha1.ResctrlQoS
@@ -83,7 +83,6 @@
 		klog.Infof("resctrl qos has no auto config for qos %s", qos)
 	}
 	return resctrlQoS
->>>>>>> dd303033
 }
 
 // DefaultMemoryQoS returns the recommended configuration for memory qos strategy.
