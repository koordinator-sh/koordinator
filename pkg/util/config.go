/*
Copyright 2022 The Koordinator Authors.

Licensed under the Apache License, Version 2.0 (the "License");
you may not use this file except in compliance with the License.
You may obtain a copy of the License at

    http://www.apache.org/licenses/LICENSE-2.0

Unless required by applicable law or agreed to in writing, software
distributed under the License is distributed on an "AS IS" BASIS,
WITHOUT WARRANTIES OR CONDITIONS OF ANY KIND, either express or implied.
See the License for the specific language governing permissions and
limitations under the License.
*/

package util

import (
	"k8s.io/klog/v2"
	"k8s.io/utils/pointer"

	apiext "github.com/koordinator-sh/koordinator/apis/extension"
	slov1alpha1 "github.com/koordinator-sh/koordinator/apis/slo/v1alpha1"
)

// DefaultNodeSLOSpecConfig defines the default config of the nodeSLOSpec, which would be used by the resmgr
func DefaultNodeSLOSpecConfig() slov1alpha1.NodeSLOSpec {
	return slov1alpha1.NodeSLOSpec{
		ResourceUsedThresholdWithBE: DefaultResourceThresholdStrategy(),
		ResourceQoSStrategy:         DefaultResourceQoSStrategy(),
	}
}

func DefaultResourceThresholdStrategy() *slov1alpha1.ResourceThresholdStrategy {
	return &slov1alpha1.ResourceThresholdStrategy{
		Enable:                      pointer.BoolPtr(false),
		CPUSuppressThresholdPercent: pointer.Int64Ptr(65),
		CPUSuppressPolicy:           slov1alpha1.CPUSetPolicy,
		MemoryEvictThresholdPercent: pointer.Int64Ptr(70),
	}
}

<<<<<<< HEAD
func DefaultCPUBurstConfig() slov1alpha1.CPUBurstConfig {
	return slov1alpha1.CPUBurstConfig{
		Policy:                     slov1alpha1.CPUBurstNone,
		CPUBurstPercent:            pointer.Int64Ptr(1000),
		CFSQuotaBurstPercent:       pointer.Int64Ptr(300),
		CFSQuotaBurstPeriodSeconds: pointer.Int64Ptr(-1),
	}
}

func DefaultCPUBurstStrategy() *slov1alpha1.CPUBurstStrategy {
	return &slov1alpha1.CPUBurstStrategy{
		CPUBurstConfig:            DefaultCPUBurstConfig(),
		SharePoolThresholdPercent: pointer.Int64Ptr(50),
=======
// DefaultMemoryQoS returns the recommended configuration for memory qos strategy.
// Please refer to `apis/slo/v1alpha1` for the definition of each field.
// In the recommended configuration, all abilities of memcg qos are disable, including `MinLimitPercent`,
// `LowLimitPercent`, `ThrottlingPercent` since they are not fully beneficial to all scenarios. Whereas, they are still
// useful when the use case is determined. e.g. lock some memory to improve file read performance.
// Asynchronous memory reclaim is enabled by default to alleviate the direct reclaim pressure, including `WmarkRatio`
// and `WmarkScalePermill`. The watermark of async reclaim is not recommended to set too low, since lower the watermark
// the more excess reclamations.
// Memory min watermark grading corresponding to `WmarkMinAdj` is enabled. It benefits high-priority pods by postponing
// global reclaim when machine's free memory is below than `/proc/sys/vm/min_free_kbytes`.
func DefaultMemoryQoS(qos apiext.QoSClass) *slov1alpha1.MemoryQoS {
	var memoryQoS *slov1alpha1.MemoryQoS
	switch qos {
	case apiext.QoSLSR:
		memoryQoS = &slov1alpha1.MemoryQoS{
			MinLimitPercent:   pointer.Int64Ptr(0),
			LowLimitPercent:   pointer.Int64Ptr(0),
			ThrottlingPercent: pointer.Int64Ptr(0),
			WmarkRatio:        pointer.Int64Ptr(95),
			WmarkScalePermill: pointer.Int64Ptr(20),
			WmarkMinAdj:       pointer.Int64Ptr(-25),
			PriorityEnable:    pointer.Int64Ptr(0),
			Priority:          pointer.Int64Ptr(0),
			OomKillGroup:      pointer.Int64Ptr(0),
		}
	case apiext.QoSLS:
		memoryQoS = &slov1alpha1.MemoryQoS{
			MinLimitPercent:   pointer.Int64Ptr(0),
			LowLimitPercent:   pointer.Int64Ptr(0),
			ThrottlingPercent: pointer.Int64Ptr(0),
			WmarkRatio:        pointer.Int64Ptr(95),
			WmarkScalePermill: pointer.Int64Ptr(20),
			WmarkMinAdj:       pointer.Int64Ptr(-25),
			PriorityEnable:    pointer.Int64Ptr(0),
			Priority:          pointer.Int64Ptr(0),
			OomKillGroup:      pointer.Int64Ptr(0),
		}
	case apiext.QoSBE:
		memoryQoS = &slov1alpha1.MemoryQoS{
			MinLimitPercent:   pointer.Int64Ptr(0),
			LowLimitPercent:   pointer.Int64Ptr(0),
			ThrottlingPercent: pointer.Int64Ptr(0),
			WmarkRatio:        pointer.Int64Ptr(95),
			WmarkScalePermill: pointer.Int64Ptr(20),
			WmarkMinAdj:       pointer.Int64Ptr(50),
			PriorityEnable:    pointer.Int64Ptr(0),
			Priority:          pointer.Int64Ptr(0),
			OomKillGroup:      pointer.Int64Ptr(0),
		}
	default:
		klog.V(5).Infof("memory qos has no auto config for qos %s", qos)
	}
	return memoryQoS
}

func DefaultResourceQoSStrategy() *slov1alpha1.ResourceQoSStrategy {
	return &slov1alpha1.ResourceQoSStrategy{
		LSR: &slov1alpha1.ResourceQoS{
			MemoryQoS: &slov1alpha1.MemoryQoSCfg{
				Enable:    pointer.BoolPtr(false),
				MemoryQoS: *DefaultMemoryQoS(apiext.QoSLSR),
			},
		},
		LS: &slov1alpha1.ResourceQoS{
			MemoryQoS: &slov1alpha1.MemoryQoSCfg{
				Enable:    pointer.BoolPtr(false),
				MemoryQoS: *DefaultMemoryQoS(apiext.QoSLS),
			},
		},
		BE: &slov1alpha1.ResourceQoS{
			MemoryQoS: &slov1alpha1.MemoryQoSCfg{
				Enable:    pointer.BoolPtr(false),
				MemoryQoS: *DefaultMemoryQoS(apiext.QoSBE),
			},
		},
	}
}

func NoneResourceQoS(qos apiext.QoSClass) *slov1alpha1.ResourceQoS {
	return &slov1alpha1.ResourceQoS{
		MemoryQoS: &slov1alpha1.MemoryQoSCfg{
			Enable:    pointer.BoolPtr(false),
			MemoryQoS: *NoneMemoryQoS(),
		},
	}
}

// NoneMemoryQoS returns the all-disabled configuration for memory qos strategy.
func NoneMemoryQoS() *slov1alpha1.MemoryQoS {
	return &slov1alpha1.MemoryQoS{
		MinLimitPercent:   pointer.Int64Ptr(0),
		LowLimitPercent:   pointer.Int64Ptr(0),
		ThrottlingPercent: pointer.Int64Ptr(0),
		WmarkRatio:        pointer.Int64Ptr(0),
		WmarkScalePermill: pointer.Int64Ptr(50),
		WmarkMinAdj:       pointer.Int64Ptr(0),
		PriorityEnable:    pointer.Int64Ptr(0),
		Priority:          pointer.Int64Ptr(0),
		OomKillGroup:      pointer.Int64Ptr(0),
	}
}

// NoneResourceQoSStrategy indicates the qos strategy with all qos
func NoneResourceQoSStrategy() *slov1alpha1.ResourceQoSStrategy {
	return &slov1alpha1.ResourceQoSStrategy{
		LSR: NoneResourceQoS(apiext.QoSLSR),
		LS:  NoneResourceQoS(apiext.QoSLS),
		BE:  NoneResourceQoS(apiext.QoSBE),
>>>>>>> 1a83fb3e
	}
}<|MERGE_RESOLUTION|>--- conflicted
+++ resolved
@@ -41,7 +41,6 @@
 	}
 }
 
-<<<<<<< HEAD
 func DefaultCPUBurstConfig() slov1alpha1.CPUBurstConfig {
 	return slov1alpha1.CPUBurstConfig{
 		Policy:                     slov1alpha1.CPUBurstNone,
@@ -55,7 +54,9 @@
 	return &slov1alpha1.CPUBurstStrategy{
 		CPUBurstConfig:            DefaultCPUBurstConfig(),
 		SharePoolThresholdPercent: pointer.Int64Ptr(50),
-=======
+  }
+}
+    
 // DefaultMemoryQoS returns the recommended configuration for memory qos strategy.
 // Please refer to `apis/slo/v1alpha1` for the definition of each field.
 // In the recommended configuration, all abilities of memcg qos are disable, including `MinLimitPercent`,
@@ -164,6 +165,5 @@
 		LSR: NoneResourceQoS(apiext.QoSLSR),
 		LS:  NoneResourceQoS(apiext.QoSLS),
 		BE:  NoneResourceQoS(apiext.QoSBE),
->>>>>>> 1a83fb3e
 	}
 }