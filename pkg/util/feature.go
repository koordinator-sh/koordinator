--- conflicted
+++ resolved
@@ -39,13 +39,8 @@
 	moduleInitName := runtime.FuncForPC(reflect.ValueOf(moduleInit).Pointer()).Name()
 	moduleFuncName := runtime.FuncForPC(reflect.ValueOf(moduleFunc).Pointer()).Name()
 	if interval <= 0 {
-<<<<<<< HEAD
 		klog.V(4).Infof("time interval %v is disabled, skip run %v module", interval, moduleFuncName)
-		return false, nil
-=======
-		klog.Infof("time interval %v is disabled, skip run %v module", interval, moduleFuncName)
 		return false
->>>>>>> 6e0d88fa
 	}
 
 	moduleFuncEnabled := len(featureDependency) == 0
@@ -56,13 +51,8 @@
 		}
 	}
 	if !moduleFuncEnabled {
-<<<<<<< HEAD
-		klog.V(2).Infof("all feature dependency %v is disabled, skip run module %v", featureDependency, moduleFuncName)
-		return false, nil
-=======
-		klog.Infof("all feature dependency %v is disabled, skip run module %v", featureDependency, moduleFuncName)
+		klog.V(4).Infof("all feature dependency %v is disabled, skip run module %v", featureDependency, moduleFuncName)
 		return false
->>>>>>> 6e0d88fa
 	}
 
 	klog.V(2).Infof("starting %v feature init module", moduleInitName)
